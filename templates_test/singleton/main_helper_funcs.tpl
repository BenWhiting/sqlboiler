--- conflicted
+++ resolved
@@ -17,11 +17,7 @@
 	} else {
     wd = wd + "/.."
   }
-<<<<<<< HEAD
 
-=======
-  fmt.Println(wd)
->>>>>>> 85ff9a79
 	configPaths := []string{wd}
 	if len(configHome) > 0 {
 		configPaths = append(configPaths, filepath.Join(configHome, "sqlboiler"))
