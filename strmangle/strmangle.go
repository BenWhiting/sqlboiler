// Package strmangle is a collection of string manipulation functions.
// Primarily used by boil and templates for code generation.
// Because it is focused on pipelining inside templates
// you will see some odd parameter ordering.
package strmangle

import (
	"fmt"
	"math"
	"regexp"
	"sort"
	"strings"
	"sync"
)

var (
	idAlphabet    = []byte("abcdefghijklmnopqrstuvwxyz")
	smartQuoteRgx = regexp.MustCompile(`^(?i)"?[a-z_][_a-z0-9]*"?(\."?[_a-z][_a-z0-9]*"?)*(\.\*)?$`)

	rgxEnum            = regexp.MustCompile(`^enum(\.[a-z_]+)?\((,?'[^']+')+\)$`)
	rgxEnumIsOK        = regexp.MustCompile(`^(?i)[a-z][a-z0-9_]*$`)
	rgxEnumShouldTitle = regexp.MustCompile(`^[a-z][a-z0-9_]*$`)
)

var uppercaseWords = map[string]struct{}{
<<<<<<< HEAD
	"guid": {},
	"id":   {},
	"ip":   {},
	"uid":  {},
	"uuid": {},
	"json": {},
=======
	"acl":   {},
	"api":   {},
	"ascii": {},
	"cpu":   {},
	"eof":   {},
	"guid":  {},
	"id":    {},
	"ip":    {},
	"json":  {},
	"ram":   {},
	"sla":   {},
	"udp":   {},
	"ui":    {},
	"uid":   {},
	"uuid":  {},
	"uri":   {},
	"url":   {},
	"utf8":  {},
>>>>>>> 0cd1b619
}

func init() {
	// Our Boil inflection Ruleset does not include uncountable inflections.
	// This way, people using words like Sheep will not have
	// collisions with their model name (Sheep) and their
	// function name (Sheep()). Instead, it will
	// use the regular inflection rules: Sheep, Sheeps().
	boilRuleset = newBoilRuleset()
}

// SchemaTable returns a table name with a schema prefixed if
// using a database that supports real schemas, for example,
// for Postgres: "schema_name"."table_name", versus
// simply "table_name" for MySQL (because it does not support real schemas)
func SchemaTable(lq, rq string, driver string, schema string, table string) string {
	if driver == "postgres" && schema != "public" {
		return fmt.Sprintf(`%s%s%s.%s%s%s`, lq, schema, rq, lq, table, rq)
	}

	return fmt.Sprintf(`%s%s%s`, lq, table, rq)
}

// IdentQuote attempts to quote simple identifiers in SQL tatements
func IdentQuote(lq byte, rq byte, s string) string {
	if strings.ToLower(s) == "null" || s == "?" {
		return s
	}

	if m := smartQuoteRgx.MatchString(s); m != true {
		return s
	}

	buf := GetBuffer()
	defer PutBuffer(buf)

	splits := strings.Split(s, ".")
	for i, split := range splits {
		if i != 0 {
			buf.WriteByte('.')
		}

		if split[0] == lq || split[len(split)-1] == rq || split == "*" {
			buf.WriteString(split)
			continue
		}

		buf.WriteByte(lq)
		buf.WriteString(split)
		buf.WriteByte(rq)
	}

	return buf.String()
}

// IdentQuoteSlice applies IdentQuote to a slice.
func IdentQuoteSlice(lq byte, rq byte, s []string) []string {
	if len(s) == 0 {
		return s
	}

	strs := make([]string, len(s))
	for i, str := range s {
		strs[i] = IdentQuote(lq, rq, str)
	}

	return strs
}

// Identifier is a base conversion from Base 10 integers to Base 26
// integers that are represented by an alphabet from a-z
// See tests for example outputs.
func Identifier(in int) string {
	ln := len(idAlphabet)
	var n int
	if in == 0 {
		n = 1
	} else {
		n = 1 + int(math.Log(float64(in))/math.Log(float64(ln)))
	}

	cols := GetBuffer()
	defer PutBuffer(cols)

	for i := 0; i < n; i++ {
		divisor := int(math.Pow(float64(ln), float64(n-i-1)))
		rem := in / divisor
		cols.WriteByte(idAlphabet[rem])

		in -= rem * divisor
	}

	return cols.String()
}

// QuoteCharacter returns a string that allows the quote character
// to be embedded into a Go string that uses double quotes:
func QuoteCharacter(q byte) string {
	if q == '"' {
		return `\"`
	}

	return string(q)
}

// Plural converts singular words to plural words (eg: person to people)
func Plural(name string) string {
	buf := GetBuffer()
	defer PutBuffer(buf)

	splits := strings.Split(name, "_")

	for i := 0; i < len(splits); i++ {
		if i != 0 {
			buf.WriteByte('_')
		}

		if i == len(splits)-1 {
			buf.WriteString(boilRuleset.Pluralize(splits[len(splits)-1]))
			break
		}

		buf.WriteString(splits[i])
	}

	return buf.String()
}

// Singular converts plural words to singular words (eg: people to person)
func Singular(name string) string {
	buf := GetBuffer()
	defer PutBuffer(buf)

	splits := strings.Split(name, "_")

	for i := 0; i < len(splits); i++ {
		if i != 0 {
			buf.WriteByte('_')
		}

		if i == len(splits)-1 {
			buf.WriteString(boilRuleset.Singularize(splits[len(splits)-1]))
			break
		}

		buf.WriteString(splits[i])
	}

	return buf.String()
}

// titleCaseCache holds the mapping of title cases.
// Example: map["MyWord"] == "my_word"
var (
	mut            sync.RWMutex
	titleCaseCache = map[string]string{}
)

// TitleCase changes a snake-case variable name
// into a go styled object variable name of "ColumnName".
// titleCase also fully uppercases "ID" components of names, for example
// "column_name_id" to "ColumnNameID".
//
// Note: This method is ugly because it has been highly optimized,
// we found that it was a fairly large bottleneck when we were using regexp.
func TitleCase(n string) string {
	// Attempt to fetch from cache
	mut.RLock()
	val, ok := titleCaseCache[n]
	mut.RUnlock()
	if ok {
		return val
	}

	ln := len(n)
	name := []byte(n)
	buf := GetBuffer()

	start := 0
	end := 0
	for start < ln {
		// Find the start and end of the underscores to account
		// for the possibility of being multiple underscores in a row.
		if end < ln {
			if name[start] == '_' {
				start++
				end++
				continue
				// Once we have found the end of the underscores, we can
				// find the end of the first full word.
			} else if name[end] != '_' {
				end++
				continue
			}
		}

		word := name[start:end]
		wordLen := len(word)
		var vowels bool

		numStart := wordLen
		for i, c := range word {
			vowels = vowels || (c == 97 || c == 101 || c == 105 || c == 111 || c == 117 || c == 121)

			if c > 47 && c < 58 && numStart == wordLen {
				numStart = i
			}
		}

		_, match := uppercaseWords[string(word[:numStart])]

		if match || !vowels {
			// Uppercase all a-z characters
			for _, c := range word {
				if c > 96 && c < 123 {
					buf.WriteByte(c - 32)
				} else {
					buf.WriteByte(c)
				}
			}
		} else {
			if c := word[0]; c > 96 && c < 123 {
				buf.WriteByte(word[0] - 32)
				buf.Write(word[1:])
			} else {
				buf.Write(word)
			}
		}

		start = end + 1
		end = start
	}

	ret := buf.String()
	PutBuffer(buf)

	// Cache the title case result
	mut.Lock()
	titleCaseCache[n] = ret
	mut.Unlock()

	return ret
}

// CamelCase takes a variable name in the format of "var_name" and converts
// it into a go styled variable name of "varName".
// camelCase also fully uppercases "ID" components of names, for example
// "var_name_id" to "varNameID".
func CamelCase(name string) string {
	buf := GetBuffer()
	defer PutBuffer(buf)

	index := -1
	for i := 0; i < len(name); i++ {
		if name[i] != '_' {
			index = i
			break
		}
	}

	if index != -1 {
		name = name[index:]
	} else {
		return ""
	}

	index = -1
	for i := 0; i < len(name); i++ {
		if name[i] == '_' {
			index = i
			break
		}
	}

	if index == -1 {
		buf.WriteString(name)
	} else {
		buf.WriteString(name[:index])
		buf.WriteString(TitleCase(name[index+1:]))
	}

	return buf.String()
}

// TitleCaseIdentifier splits on dots and then titlecases each fragment.
// map titleCase (split c ".")
func TitleCaseIdentifier(id string) string {
	nextDot := strings.IndexByte(id, '.')
	if nextDot < 0 {
		return TitleCase(id)
	}

	buf := GetBuffer()
	defer PutBuffer(buf)
	lastDot := 0
	ln := len(id)
	addDots := false

	for i := 0; nextDot >= 0; i++ {
		fragment := id[lastDot:nextDot]

		titled := TitleCase(fragment)

		if addDots {
			buf.WriteByte('.')
		}
		buf.WriteString(titled)
		addDots = true

		if nextDot == ln {
			break
		}

		lastDot = nextDot + 1
		if nextDot = strings.IndexByte(id[lastDot:], '.'); nextDot >= 0 {
			nextDot += lastDot
		} else {
			nextDot = ln
		}
	}

	return buf.String()
}

// MakeStringMap converts a map[string]string into the format:
// "key": "value", "key": "value"
func MakeStringMap(types map[string]string) string {
	buf := GetBuffer()
	defer PutBuffer(buf)

	keys := make([]string, 0, len(types))
	for k := range types {
		keys = append(keys, k)
	}
	sort.Strings(keys)

	c := 0
	for _, k := range keys {
		v := types[k]
		buf.WriteString(fmt.Sprintf("`%s`: `%s`", k, v))
		if c < len(types)-1 {
			buf.WriteString(", ")
		}

		c++
	}

	return buf.String()
}

// StringMap maps a function over a slice of strings.
func StringMap(modifier func(string) string, strs []string) []string {
	ret := make([]string, len(strs))

	for i, str := range strs {
		ret[i] = modifier(str)
	}

	return ret
}

// PrefixStringSlice with the given str.
func PrefixStringSlice(str string, strs []string) []string {
	ret := make([]string, len(strs))

	for i, s := range strs {
		ret[i] = fmt.Sprintf("%s%s", str, s)
	}

	return ret
}

// Placeholders generates the SQL statement placeholders for in queries.
// For example, ($1,$2,$3),($4,$5,$6) etc.
// It will start counting placeholders at "start".
// If indexPlaceholders is false, it will convert to ? instead of $1 etc.
func Placeholders(indexPlaceholders bool, count int, start int, group int) string {
	buf := GetBuffer()
	defer PutBuffer(buf)

	if start == 0 || group == 0 {
		panic("Invalid start or group numbers supplied.")
	}

	if group > 1 {
		buf.WriteByte('(')
	}
	for i := 0; i < count; i++ {
		if i != 0 {
			if group > 1 && i%group == 0 {
				buf.WriteString("),(")
			} else {
				buf.WriteByte(',')
			}
		}
		if indexPlaceholders {
			buf.WriteString(fmt.Sprintf("$%d", start+i))
		} else {
			buf.WriteByte('?')
		}
	}
	if group > 1 {
		buf.WriteByte(')')
	}

	return buf.String()
}

// SetParamNames takes a slice of columns and returns a comma separated
// list of parameter names for a template statement SET clause.
// eg: "col1"=$1, "col2"=$2, "col3"=$3
func SetParamNames(lq, rq string, start int, columns []string) string {
	buf := GetBuffer()
	defer PutBuffer(buf)

	for i, c := range columns {
		if start != 0 {
			buf.WriteString(fmt.Sprintf(`%s%s%s=$%d`, lq, c, rq, i+start))
		} else {
			buf.WriteString(fmt.Sprintf(`%s%s%s=?`, lq, c, rq))
		}

		if i < len(columns)-1 {
			buf.WriteByte(',')
		}
	}

	return buf.String()
}

// WhereClause returns the where clause using start as the $ flag index
// For example, if start was 2 output would be: "colthing=$2 AND colstuff=$3"
func WhereClause(lq, rq string, start int, cols []string) string {
	buf := GetBuffer()
	defer PutBuffer(buf)

	for i, c := range cols {
		if start != 0 {
			buf.WriteString(fmt.Sprintf(`%s%s%s=$%d`, lq, c, rq, start+i))
		} else {
			buf.WriteString(fmt.Sprintf(`%s%s%s=?`, lq, c, rq))
		}

		if i < len(cols)-1 {
			buf.WriteString(" AND ")
		}
	}

	return buf.String()
}

// JoinSlices merges two string slices of equal length
func JoinSlices(sep string, a, b []string) []string {
	lna, lnb := len(a), len(b)
	if lna != lnb {
		panic("joinSlices: can only merge slices of same length")
	} else if lna == 0 {
		return nil
	}

	ret := make([]string, len(a))
	for i, elem := range a {
		ret[i] = fmt.Sprintf("%s%s%s", elem, sep, b[i])
	}

	return ret
}

// StringSliceMatch returns true if the length of both
// slices is the same, and the elements of both slices are the same.
// The elements can be in any order.
func StringSliceMatch(a []string, b []string) bool {
	if len(a) != len(b) {
		return false
	}

	for _, aval := range a {
		found := false
		for _, bval := range b {
			if bval == aval {
				found = true
				break
			}
		}
		if !found {
			return false
		}
	}

	return true
}

// ContainsAny returns true if any of the passed in strings are
// found in the passed in string slice
func ContainsAny(a []string, finds ...string) bool {
	for _, s := range a {
		for _, find := range finds {
			if s == find {
				return true
			}
		}
	}

	return false
}

// GenerateTags converts a slice of tag strings into tags that
// can be passed onto the end of a struct, for example:
// tags: ["xml", "db"] convert to: xml:"column_name" db:"column_name"
func GenerateTags(tags []string, columnName string) string {
	buf := GetBuffer()
	defer PutBuffer(buf)

	for _, tag := range tags {
		buf.WriteString(tag)
		buf.WriteString(`:"`)
		buf.WriteString(columnName)
		buf.WriteString(`" `)
	}

	return buf.String()
}

// GenerateIgnoreTags converts a slice of tag strings into
// ignore tags that can be passed onto the end of a struct, for example:
// tags: ["xml", "db"] convert to: xml:"-" db:"-"
func GenerateIgnoreTags(tags []string) string {
	buf := GetBuffer()
	defer PutBuffer(buf)

	for _, tag := range tags {
		buf.WriteString(tag)
		buf.WriteString(`:"-" `)
	}

	return buf.String()
}

// ParseEnumVals returns the values from an enum string
//
// Postgres and MySQL drivers return different values
// psql:  enum.enum_name('values'...)
// mysql: enum('values'...)
func ParseEnumVals(s string) []string {
	if !rgxEnum.MatchString(s) {
		return nil
	}

	startIndex := strings.IndexByte(s, '(')
	s = s[startIndex+2 : len(s)-2]
	return strings.Split(s, "','")
}

// ParseEnumName returns the name portion of an enum if it exists
//
// Postgres and MySQL drivers return different values
// psql:  enum.enum_name('values'...)
// mysql: enum('values'...)
// In the case of mysql, the name will never return anything
func ParseEnumName(s string) string {
	if !rgxEnum.MatchString(s) {
		return ""
	}

	endIndex := strings.IndexByte(s, '(')
	s = s[:endIndex]
	startIndex := strings.IndexByte(s, '.')
	if startIndex < 0 {
		return ""
	}

	return s[startIndex+1:]
}

// IsEnumNormal checks a set of eval values to see if they're "normal"
func IsEnumNormal(values []string) bool {
	for _, v := range values {
		if !rgxEnumIsOK.MatchString(v) {
			return false
		}
	}

	return true
}

// ShouldTitleCaseEnum checks a value to see if it's title-case-able
func ShouldTitleCaseEnum(value string) bool {
	return rgxEnumShouldTitle.MatchString(value)
}<|MERGE_RESOLUTION|>--- conflicted
+++ resolved
@@ -23,14 +23,6 @@
 )
 
 var uppercaseWords = map[string]struct{}{
-<<<<<<< HEAD
-	"guid": {},
-	"id":   {},
-	"ip":   {},
-	"uid":  {},
-	"uuid": {},
-	"json": {},
-=======
 	"acl":   {},
 	"api":   {},
 	"ascii": {},
@@ -49,7 +41,6 @@
 	"uri":   {},
 	"url":   {},
 	"utf8":  {},
->>>>>>> 0cd1b619
 }
 
 func init() {
