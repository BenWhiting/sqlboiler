--- conflicted
+++ resolved
@@ -101,14 +101,11 @@
 
 // Bind executes the query and inserts the
 // result into the passed in object pointer.
-<<<<<<< HEAD
-=======
 //
 // If Context is non-nil it will upgrade the
 // Executor to a ContextExecutor and query with the passed context.
 // If Context is non-nil, any eager loading that's done must also
 // be using load* methods that support context as the first parameter.
->>>>>>> bc0b91e7
 //
 // Also see documentation for Bind()
 func (q *Query) Bind(ctx context.Context, exec boil.Executor, obj interface{}) error {
