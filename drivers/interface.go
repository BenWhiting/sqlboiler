--- conflicted
+++ resolved
@@ -169,7 +169,50 @@
 	return tables, nil
 }
 
-<<<<<<< HEAD
+// views returns the metadata for all views, minus the views
+// specified in the blacklist.
+func views(c ViewConstructor, schema string, whitelist, blacklist []string) ([]Table, error) {
+	var err error
+
+	names, err := c.ViewNames(schema, whitelist, blacklist)
+	if err != nil {
+		return nil, errors.Wrap(err, "unable to get view names")
+	}
+
+	sort.Strings(names)
+
+	var views []Table
+	for _, name := range names {
+		t := Table{
+			IsView: true,
+			Name:   name,
+		}
+
+		if t.ViewCapabilities, err = c.ViewCapabilities(schema, name); err != nil {
+			return nil, errors.Wrapf(err, "unable to fetch view capabilities info (%s)", name)
+		}
+
+		if t.Columns, err = c.ViewColumns(schema, name, whitelist, blacklist); err != nil {
+			return nil, errors.Wrapf(err, "unable to fetch view column info (%s)", name)
+		}
+
+		tr, ok := c.(TableColumnTypeTranslator)
+		if ok {
+			for i, col := range t.Columns {
+				t.Columns[i] = tr.TranslateTableColumnType(col, name)
+			}
+		} else {
+			for i, col := range t.Columns {
+				t.Columns[i] = c.TranslateColumnType(col)
+			}
+		}
+
+		views = append(views, t)
+	}
+
+	return views, nil
+}
+
 func knownColumn(table string, column string, whitelist, blacklist []string) bool {
 	return (len(whitelist) == 0 ||
 		strmangle.SetInclude(table, whitelist) ||
@@ -179,50 +222,6 @@
 		(len(blacklist) == 0 || (!strmangle.SetInclude(table, blacklist) &&
 			!strmangle.SetInclude(table+"."+column, blacklist) &&
 			!strmangle.SetInclude("*."+column, blacklist)))
-=======
-// views returns the metadata for all views, minus the views
-// specified in the blacklist.
-func views(c ViewConstructor, schema string, whitelist, blacklist []string) ([]Table, error) {
-	var err error
-
-	names, err := c.ViewNames(schema, whitelist, blacklist)
-	if err != nil {
-		return nil, errors.Wrap(err, "unable to get view names")
-	}
-
-	sort.Strings(names)
-
-	var views []Table
-	for _, name := range names {
-		t := Table{
-			IsView: true,
-			Name:   name,
-		}
-
-		if t.ViewCapabilities, err = c.ViewCapabilities(schema, name); err != nil {
-			return nil, errors.Wrapf(err, "unable to fetch view capabilities info (%s)", name)
-		}
-
-		if t.Columns, err = c.ViewColumns(schema, name, whitelist, blacklist); err != nil {
-			return nil, errors.Wrapf(err, "unable to fetch view column info (%s)", name)
-		}
-
-		tr, ok := c.(TableColumnTypeTranslator)
-		if ok {
-			for i, col := range t.Columns {
-				t.Columns[i] = tr.TranslateTableColumnType(col, name)
-			}
-		} else {
-			for i, col := range t.Columns {
-				t.Columns[i] = c.TranslateColumnType(col)
-			}
-		}
-
-		views = append(views, t)
-	}
-
-	return views, nil
->>>>>>> 3bfcbf1b
 }
 
 // filterForeignKeys filter FK whose ForeignTable is not in whitelist or in blacklist
